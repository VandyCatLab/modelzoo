import datasets
import tensorflow as tf
import tensorflow_hub as hub
import json
import numpy as np
import os
from torchvision.models.feature_extraction import create_feature_extractor
from PIL import Image
import hubReps
import csv
import math
from itertools import chain
import pandas as pd
from scipy.spatial.distance import cdist
import utilities as utils

# from csv_data_maker import make_csv_normal


# get basics working, threshhld, does it work for multiple models
# look into new tasks when finished
# standalone, the 3 tasks
# standalone repository, archive link to paper in review, describes the 3 tasks
# not doing the matching task anymore for humans, hard for human data


# truncated, just use logical indexing to find all zeros and make them 0 again
def apply_noise_nonzero(array, noise_factor=0.01):

    non_zero_count = np.count_nonzero(array)
    noise = np.random.normal(
        loc=0, scale=noise_factor * non_zero_count, size=array.shape
    )
    noisy_array = array + noise

    return noisy_array


def apply_noise_size(array, noise_factor=0.01):

    array_size = np.size(array)
    noise = np.random.normal(loc=0, scale=noise_factor * array_size, size=array.shape)
    noisy_array = array + noise

    return noisy_array


def apply_uniform_noise(array, noise_level=0.01):

    noise = np.random.normal(loc=0, scale=noise_level, size=array.shape)
    noisy_array = array + noise

    return noisy_array


# fix this
def apply_noise_three_std(rep_arr, paths, fixed_factor=0.5):

    arrays = [np.load(path) for path in paths]
    combined_arrays = np.concatenate(arrays)
    std_dev = np.std(combined_arrays)
    zero_indices = np.where(rep_arr == 0)
    noise = fixed_factor * std_dev * np.random.randn(*rep_arr.shape)
    rep_arr_with_noise = rep_arr + noise
    rep_arr_with_noise[zero_indices] = 0

    return rep_arr_with_noise


def apply_std_noise(array, scale, include_zeros=True, relu=True):
    if not include_zeros:
        # Find all non-zero elements then calculate std of every element
        non_zero = array[array != 0]
        std = np.std(non_zero)
    else:
        std = np.std(array)

    # Add noise
    noise = np.random.normal(loc=0, scale=std * scale, size=array.shape)
    noisy_array = array + noise

    # Apply relu
    if relu:
        noisy_array[noisy_array < 0] = 0

    return noisy_array, std


def image_list(data_dir):
    img_files = os.listdir(data_dir)
    img_files.sort()
    image_names = []
    for file in img_files:
        image_names.append(file)
    return image_names


def rep_maker(data_dir, modelFile, model_name, modelData, model, batch_size):
    if "origin" in modelData.keys() and modelData["origin"] == "keras":
        # Override model input shape for keras models if input_shape isn't none
        inputShape = model.input_shape[1:]
        if not any([dim is None for dim in inputShape]):
            modelData["shape"] = model.input_shape[1:]

    # get dataset from datasets.py
    dataset = get_dataset(data_dir, modelFile, model_name, modelData, model, batch_size)
    # print('\nDataset size:', dataset, '\n')

    # get reps from hubReps.py
    # could have a pointer error with iterations.
    return get_reps(modelFile, model, dataset, modelData, batch_size)


def learning_exemplar(
    model_name, image_names, reps, csv_file, noise=0.0, memory_decay=0.0
):
    # If noise is not 0, apply noise to the representations
    if noise != 0:
        reps, _ = apply_std_noise(reps, noise, include_zeros=False, relu=True)

    # Get the target representations (they're just the nz* ones)
    targetIdxs = [
        i for i, name in enumerate(image_names) if name.split("_")[0] == "nz1"
    ]
    targetReps = reps[targetIdxs, :]

    # Load csv
    trials = pd.read_csv(csv_file)

    # Loop through each row
    results = pd.DataFrame(
        columns=["ModelName", "Response", "Corr"] + list(trials.columns)
    )
    for index, row in trials.iterrows():
        # Get trial number
        trial = row["Trial"]

        # Get the index of the choices in this trial and their reps
        idxs = [
            i for i, name in enumerate(image_names) if name.split("_")[0] == str(trial)
        ]
        choiceReps = reps[idxs]

        dists = cdist(choiceReps, targetReps, "euclidean")
        chosenIdx, _ = np.unravel_index(np.argmin(dists), dists.shape)
        response = chosenIdx + 1

        # Copy row and add new info to it
        newRow = row.copy()
        newRow["ModelName"] = model_name
        newRow["Response"] = response
        newRow["Corr"] = int(response == newRow["CorrRes"])

        # Save new row to results
        results = pd.concat([results, pd.DataFrame(newRow).T])

    # Print model accuracy
    print(f"Model: {model_name}, Accuracy: {results['Corr'].mean()}")

    return results


def many_oddball(
    model_name, image_names, reps, csv_file, noise=0.0, encoding_noise=0.0
):
    # If noise is not 0, apply noise to the representations
    if encoding_noise != 0.0:
        repStd = np.std(reps[reps != 0])

    if noise != 0.0:
        reps, repStd = apply_std_noise(reps, noise, include_zeros=False, relu=True)

    # Load csv
    trials = pd.read_csv(csv_file)

    # Loop through each row
    results = pd.DataFrame(
        columns=["ModelName", "Response", "Corr"] + list(trials.columns)
    )
    choices = [0, 1, 2]
    for index, row in trials.iterrows():
        # Cast Feedback row to int
        row["Feedback"] = int(row["Feedback"])

        # Get trial number
        trial = row["Trial"]

        idxs = [
            i
            for i, name in enumerate(image_names)
            if name.split("-")[0].replace("trial", "") == str(trial)
        ]
        choiceReps = reps[idxs]

        # If encoding noise is not 0
        if encoding_noise != 0.0:
            # Calculate noise amount
            encNoise = repStd * encoding_noise * np.exp(-(row["Duration"] / 1000) * 2)
            # Scaling constant 2

            # Apply noise to target
            choiceReps = choiceReps + np.random.normal(
                loc=0, scale=encNoise, size=choiceReps.shape
            )

            # Apply relu back to targetRep
            choiceReps[choiceReps < 0] = 0

        dists = cdist(choiceReps, choiceReps, "euclidean")
        np.fill_diagonal(dists, np.inf)

        # Find the smallest distance
        chosenIdx = np.unravel_index(np.argmin(dists), dists.shape)

        # Find the response that isn't in the choices
        response = list(set(choices) - set(chosenIdx))[0] + 1

        # Copy row and add new info to it
        newRow = row.copy()
        newRow["ModelName"] = model_name
        newRow["Response"] = response
        newRow["Corr"] = int(response == newRow["CorrRes"])

        # Save new row to results
        results = pd.concat([results, pd.DataFrame(newRow).T])

    # Print model accuracy
    print(f"Model: {model_name}, Accuracy: {results['Corr'].mean()}")

    return results


def three_afc(model_name, image_names, reps, csv_file, noise=0.0, encoding_noise=0.0):
    # Calculate std noise for encoding noise
    if encoding_noise != 0.0:
        repStd = np.std(reps[reps != 0])

    # If noise is not 0, apply noise to the representations
    if noise != 0.0:
        reps, repStd = apply_std_noise(reps, noise, include_zeros=False, relu=True)

    # Load csv
    trials = pd.read_csv(csv_file)

    # Loop through each row
    results = pd.DataFrame(
        columns=["ModelName", "Response", "Corr"] + list(trials.columns)
    )
    for index, row in trials.iterrows():
        # Cast Feedback row to int
        row["Feedback"] = int(row["Feedback"])

        # Get trial number
        trial = row["Trial"]

        # Get the index of the target and its reps
        targetIdxs = [
            i
            for i, name in enumerate(image_names)
            if name.split("-")[0] == f"trial{trial}" and "target" in name
        ]
        targetRep = reps[targetIdxs]

        # Get the choice indices and their reps
        choiceIdxs = [
            i
            for i, name in enumerate(image_names)
            if name.split("-")[0] == f"trial{trial}" and "target" not in name
        ]
        choiceReps = reps[choiceIdxs]

        # If encoding noise is not 0
        if encoding_noise != 0.0:
            # Calculate noise amount
            encNoise = (
                repStd * encoding_noise * np.exp(-(row["Duration"] / 1000) * 2)
            )  # Scaling constant 2

            # Apply noise to target
            targetRep = targetRep + np.random.normal(
                loc=0, scale=encNoise, size=targetRep.shape
            )

            # Apply relu back to targetRep
            targetRep[targetRep < 0] = 0

        # Calculate distance and find the choice with smallest distance
        dists = cdist(choiceReps, targetRep, "euclidean")
        response = np.argmin(dists) + 1

        # Copy row and add new info to it
        newRow = row.copy()
        newRow["ModelName"] = model_name
        newRow["Response"] = response
        newRow["Corr"] = int(response == newRow["CorrRes"])

        # Save new row to results
        results = pd.concat([results, pd.DataFrame(newRow).T])

    # Print model accuracy
    print(f"Model: {model_name}, Accuracy: {results['Corr'].mean()}")

    return results


def normalize(arr, t_min, t_max):
    norm_arr = []
    diff = t_max - t_min
    diff_arr = max(arr) - min(arr)
    for i in arr:
        temp = (((i - min(arr)) * diff) / diff_arr) + t_min
        norm_arr.append(temp)
    return norm_arr


def LBA(dist, c=1, ß=None, b=1, A=1, k=0, t0=0):

    n = math.exp((-c * dist))
    if ß is None:
        ß = n
    v = n / (n + ß)
    diff_score = 1 - v
    # a = random.randrange(0, A)
    # k = b - A
    drift_rate_same = np.random.normal(v, 1)
    drift_rate_diff = np.random.normal(diff_score, 1)

    rt_same = ((b - k) / drift_rate_same) + t0
    rt_diff = ((b - k) / drift_rate_diff) + t0

    if rt_same < rt_diff:
        return ["same", 1, rt_same]
    else:
        return ["diff", 2, rt_diff]


def same_diff(image_names, reps, csv_file):
    # get sets of images with correct result and reps
    image_sets = image_sets_maker(csv_file, image_names, reps, 2)

    euc_correct_total = 0
    # LBA_correct_total = 0
    euc_correct_factor_total = 0
    # LBA_correct_factor_total = 0
    euc_incorrect_factor_total = 0
    # LBA_incorrect_factor_total = 0
    num_total = 0
    all_euc_comparisons = []
    # all_LBA_comparisons = []
    answer_set = []
    for comparison in image_sets:
        euc_factor = comparison[-2]  # / (comparison[-2] - 0.002)
        all_euc_comparisons.append(euc_factor)
        # all_LBA_comparisons.append(comparison[-1][1])
    normed_eucs = normalize(all_euc_comparisons, 0, 1)
    # normed_LBAs = normalize(all_euc_comparisons, 0, 1)

    idx = 0
    for euc_score in normed_eucs:
        if euc_score < 0.5:
            euc_result = ["same", 1]
        else:
            euc_result = ["diff", 2]

        if (image_sets[idx][-3] == euc_result[0]) or (
            int(image_sets[idx][-3]) == euc_result[1]
        ):
            euc_ans = "correct"
            euc_correct_total += 1

            euc_correct_factor_total += euc_score
        else:
            euc_ans = "incorrect"
            euc_incorrect_factor_total += euc_score
        """
        if (comparison[-3] == comparison[-1][0]) or (int(comparison[-3]) == comparison[-1][1]):
            LBA_ans = 'correct'  
        else:
            LBA_ans = 'not correct'
        
        print('Correct Answer:', image_sets[idx][-3], '| Given:', euc_result, f'({euc_ans})', '| Euc Factor:', euc_score)
        
        if euc_ans == 'correct':
            euc_correct_total += 1
            euc_correct_factor_total += euc_score #comparison[-2]
        else:
            euc_incorrect_factor_total += euc_score #comparison[-2]
        
        if LBA_ans == 'correct':
            LBA_correct_total += 1
            LBA_correct_factor_total += comparison[-1][1]
        else:
            LBA_incorrect_factor_total += comparison[-1][1]
        """
        answer_set.append([euc_score, image_sets[idx][-3], euc_ans])
        num_total += 1
        idx += 1

    # print('normed_eucs:\n', normed_eucs)
    # print('normed_LBAs:', normed_LBAs)
    """''
    LBA_factor_total = LBA_correct_factor_total + LBA_incorrect_factor_total
    euc_factor_total = euc_correct_factor_total + euc_incorrect_factor_total

    if euc_correct_total != 0:
        euc_correct_avg = euc_correct_factor_total / euc_correct_total
    else:
        euc_correct_avg = "No Euc was correct"
    if LBA_correct_total != 0:
        LBA_correct_avg = LBA_correct_factor_total / LBA_correct_total
    else:
        LBA_correct_avg = "No LBA was correct"
    euc_incorrect_avg = euc_incorrect_factor_total / (num_total - euc_correct_total)
    LBA_incorrect_avg = LBA_incorrect_factor_total / (num_total - LBA_correct_total)
    

    print(f'\n\n\nUsing Model: {args.model_name}\n-------------\n\
Euc Correct: {euc_correct_total} / {num_total}\n\
LBA Correct: {LBA_correct_total} / {num_total}\n\
Average Factor for correct Euc: {euc_correct_avg}\n\
Average Factor for correct LBA: {LBA_correct_avg}\n\
Average Factor for incorrect Euc: {euc_incorrect_avg}\n\
Average Factor for incorrect LBA: {LBA_incorrect_avg}\n')
    """ ""
    return [euc_correct_total, num_total, answer_set]


def image_sets_maker(csv_file, image_names, reps, num_sets):

    with open(csv_file, newline="") as c:
        csv_data = csv.reader(c)
        image_sets = []
        row_idx = 0
        for row in csv_data:
            if row_idx > 0:
                if num_sets == 2:
                    image1_name = row[5].replace(".jpg", ".tif")
                    image2_name = row[6].replace(".jpg", ".tif")
                    CorrRes = row[2]
                    image1_idx = image_names.index(image1_name)
                    image2_idx = image_names.index(image2_name)
                    euc_dist = euclidean_distance(reps[image1_idx], reps[image2_idx])
                    # LBA_results = LBA(euc_dist)
                    LBA_results = None
                    image_sets.append(
                        [
                            row_idx,
                            image1_idx,
                            image2_idx,
                            image1_name,
                            image2_name,
                            CorrRes,
                            euc_dist,
                            LBA_results,
                        ]
                    )
                elif num_sets == 3:
                    image1_name = f"trial{row_idx}-1.jpg"
                    image2_name = f"trial{row_idx}-2.jpg"
                    image3_name = f"trial{row_idx}-3.jpg"
                    target_image = f"trial{row_idx}-target.jpg"
                    image1_idx = image_names.index(image1_name)
                    image2_idx = image_names.index(image2_name)
                    image3_idx = image_names.index(image3_name)
                    target_idx = image_names.index(target_image)
                    euc_dist_1 = euclidean_distance(reps[target_idx], reps[image1_idx])
                    euc_dist_2 = euclidean_distance(reps[target_idx], reps[image2_idx])
                    euc_dist_3 = euclidean_distance(reps[target_idx], reps[image3_idx])
                    CorrRes = row[1]
                    image_sets.append(
                        [
                            row_idx,
                            image1_idx,
                            image2_idx,
                            image3_idx,
                            target_idx,
                            image1_name,
                            image2_name,
                            image3_name,
                            target_image,
                            euc_dist_1,
                            euc_dist_2,
                            euc_dist_3,
                            CorrRes,
                        ]
                    )
                elif num_sets == "odd":
                    image1_name = f"trial{row_idx}-1.jpg"
                    image2_name = f"trial{row_idx}-2.jpg"
                    image3_name = f"trial{row_idx}-3.jpg"
                    image1_idx = image_names.index(image1_name)
                    image2_idx = image_names.index(image2_name)
                    image3_idx = image_names.index(image3_name)
                    euc_dist_1_2 = euclidean_distance(
                        reps[image1_idx], reps[image2_idx]
                    )
                    euc_dist_1_3 = euclidean_distance(
                        reps[image1_idx], reps[image3_idx]
                    )
                    euc_dist_2_3 = euclidean_distance(
                        reps[image2_idx], reps[image3_idx]
                    )
                    CorrRes = row[1]
                    image_sets.append(
                        [
                            row_idx,
                            image1_idx,
                            image2_idx,
                            image3_idx,
                            image1_name,
                            image2_name,
                            image3_name,
                            euc_dist_1_2,
                            euc_dist_1_3,
                            euc_dist_2_3,
                            CorrRes,
                        ]
                    )
                elif num_sets == "le":
                    euc_dist_1 = []
                    euc_dist_2 = []
                    euc_dist_target = []
<<<<<<< HEAD
                    set6 = [
                        "nz1_4_a.tif",
                        "nz1_12_b.tif",
                        "nz1_30_a.tif",
                        "nz1_75_a.tif",
                        "nz1_70_b.tif",
                        "nz1_77_b.tif",
                    ]
                    foil1_name = row[-2] + ".tif"
                    foil2_name = row[-1] + ".tif"
                    target_name = row[2] + ".tif"
=======
                    set6 = ['nz1_4_a.jpg', 'nz1_12_b.jpg', 'nz1_30_a.jpg', 'nz1_75_a.jpg', 'nz1_70_b.jpg', 'nz1_77_b.jpg']
                    target_name = f'{row[1][:-4]}_{row[3]}.jpg'
                    if row[3] == 1:
                        foil1_name = f'{row[1][:-4]}_2.jpg'
                        foil2_name = f'{row[1][:-4]}_3.jpg'
                    elif row[3] == 2:
                        foil1_name = f'{row[1][:-4]}_1.jpg'
                        foil2_name = f'{row[1][:-4]}_3.jpg'
                    else:
                        foil1_name = f'{row[1][:-4]}_1.jpg'
                        foil2_name = f'{row[1][:-4]}_2.jpg'

>>>>>>> fb2e8dc0
                    foil1_idx = image_names.index(foil1_name)
                    foil2_idx = image_names.index(foil2_name)
                    target_idx = image_names.index(target_name)

                    for img6 in set6:
                        img6_idx = image_names.index(img6)
                        euc_dist_target.append(
                            euclidean_distance(reps[img6_idx], reps[target_idx])
                        )
                        euc_dist_1.append(
                            euclidean_distance(reps[img6_idx], reps[foil1_idx])
                        )
                        euc_dist_2.append(
                            euclidean_distance(reps[img6_idx], reps[foil2_idx])
                        )

                    CorrRes = row[3]
                    image_sets.append(
                        [
                            row_idx,
                            target_idx,
                            foil1_idx,
                            foil2_idx,
                            target_name,
                            foil1_name,
                            foil2_name,
                            euc_dist_target,
                            euc_dist_1,
                            euc_dist_2,
                            CorrRes,
                        ]
                    )
                else:
                    raise ValueError(f"Number of sets ({num_sets}) is not available")

            row_idx += 1

    return image_sets


def euclidean_distance(x1, x2):
    temp = x1 - x2
    squared_value = np.dot(temp.T, temp)
    euc_dist = np.sqrt(squared_value)
    return euc_dist


def load_image_set(data_dir, row, row_idx):
    # img_files = os.listdir(data_dir)
    # csv_file.read_line()
    image1_name = row[5].replace(".jpg", ".tif")
    image2_name = row[6].replace(".jpg", ".tif")
    # image1 = Image.open(os.path.join(data_dir, image1_name))
    # image2 = Image.open(os.path.join(data_dir, image2_name))
    CorrRes = row[2]
    image_set = [row_idx, image1_name, image2_name, CorrRes]

    return image_set


def find_model(fileList, modelName):
    fileList = fileList.split(", ")
    for file in fileList:
        with open(file, "r") as f:
            hubModels = json.loads(f.read())
            if modelName in hubModels:
                modelFile = file
                modelData = hubModels[modelName]

    return modelFile, modelData


def get_model(modelName, modelFile, hubModels):
    if modelFile == "../data_storage/hubModel_storage/hubModels.json":
        # Creating models
        info = hubModels[modelName]
        shape = info["shape"] if "shape" in info.keys() else [224, 224, 3]
        # Create model from tfhub
        inp = tf.keras.Input(shape=shape)
        out = hub.KerasLayer(info["url"])(inp)
        model = tf.keras.Model(inputs=inp, outputs=out)
    elif modelFile == "../data_storage/hubModel_storage/hubModels_keras.json":
        # Create model from keras function
        model = hubReps.get_keras_model(hubModels, modelName)[0]
    elif (
        (modelFile == "../data_storage/hubModel_storage/hubModels_pytorch.json")
        or (modelFile == "../data_storage/hubModel_storage/hubModels_timm.json")
        or (modelFile == "../data_storage/hubModel_storage/hubModels_transformers.json")
        or (
            modelFile
            == "../data_storage/hubModel_storage/hubModels_pretrainedmodels.json"
        )
    ):
        # Create model from pytorch hub
        model = hubReps.get_pytorch_model(hubModels, modelFile, modelName)
        model.eval()
    else:
        raise ValueError(f"Unknown models file {modelFile}")

    return model


def get_dataset(data_dir, modelFile, modelName, modelData, model, batch_size=64):
    if (
        modelFile == "../data_storage/hubModel_storage/hubModels.json"
        or modelFile == "../data_storage/hubModel_storage/hubModels_keras.json"
    ):
        preprocFun = datasets.preproc(
            **modelData,
            labels=False,
        )
        dataset = datasets.get_flat_dataset(data_dir, preprocFun, batch_size=batch_size)

    elif (
        modelFile == "../data_storage/hubModel_storage/hubModels_pytorch.json"
        or modelFile
        == "../data_storage/hubModel_storage/hubModels_pretrainedmodels.json"
        or modelFile == "../data_storage/hubModel_storage/hubModels_timm.json"
        or modelFile == "../data_storage/hubModel_storage/hubModels_transformers.json"
    ):

        # using pytorch model

        dataset = datasets.get_pytorch_dataset(
            data_dir, modelData, model, batch_size, modelName
        )

    else:
        raise ValueError(f"Unknown models file {modelFile}")

    return dataset


def get_reps(modelFile, model, dataset, modelData, batch_size=64):

    if (
        modelFile == "../data_storage/hubModel_storage/hubModels.json"
        or modelFile == "../data_storage/hubModel_storage/hubModels_keras.json"
    ):
        reps = hubReps.get_reps(model, dataset, modelData, batch_size)

        utils.clear_model()

    elif (
        modelFile == "../data_storage/hubModel_storage/hubModels_pytorch.json"
        or modelFile
        == "../data_storage/hubModel_storage/hubModels_pretrainedmodels.json"
        or modelFile == "../data_storage/hubModel_storage/hubModels_timm.json"
        or modelFile == "../data_storage/hubModel_storage/hubModels_transformers.json"
    ):

        reps = hubReps.get_pytorch_reps(model, dataset, modelData, batch_size)

    return reps


if __name__ == "__main__":
    import argparse

    print("\n\n/////////////////////////////////////")
    os.environ["TORCH_HOME"] = "/data/modelnet/torch"

    parser = argparse.ArgumentParser(
        description="Get representations from Tensorflow Hub networks using the validation set of ImageNet, intended to be used in HPC"
    )
    parser.add_argument(
        "--model_name",
        "-m",
        type=str,
        help="name of the model to get representations from",
    )
    parser.add_argument(
        "--index",
        "-i",
        type=int,
        help="index of the model to get representations from",
    )
    parser.add_argument(
        "--batch_size",
        "-b",
        type=int,
        default=64,
        help="batch size for the images passing through networks",
    )
    parser.add_argument(
        "--data_dir",
        "-d",
        type=str,
        help="directory of the image dataset",
        default="../novset",
    )
    parser.add_argument(
        "--comp_dir",
        "-cd",
        type=str,
        help="directory of the compared images",
        default="./data_storage/temp_images",
    )
    parser.add_argument(
        "--model_files",
        "-f",
        type=str,
        help=".json file with the hub model info",
        default="../data_storage/hubModel_storage/hubModels.json, ../data_storage/hubModel_storage/hubModels_timm.json, ../data_storage/hubModel_storage/hubModels_keras.json, ../data_storage/hubModel_storage/hubModels_pytorch.json",
    )
    parser.add_argument(
        "--feature_limit",
        "-l",
        type=int,
        help="the maximum number of features a representation can have",
        default=2048,
    )
    parser.add_argument(
        "--reps_name",
        type=str,
        help="name of the representations to save",
        default="temp_reps",
    )
    parser.add_argument(
        "--dataset",
        type=str,
        help="name of the dataset to use, use 'test' for testing a model",
        default="test",
    )
    parser.add_argument(
        "--simSet",
        type=str,
        default="all",
        help="which set of similarity functions to use",
    )
    parser.add_argument(
        "--csv_file",
        "-cf",
        type=str,
        default="./data_storage/ziggerins_trials.csv",
        help="which csv of trial to use",
    )
    parser.add_argument(
        "--test",
        "-t",
        type=str,
        help="which trial type to use",
    )
    parser.add_argument(
        "--noise",
        "-n",
        type=float,
        default=0.0,
        help="amount of noise to add",
    )
    parser.add_argument(
        "--encoding_noise",
        type=float,
        default=0.0,
        help="amount of encoding noise to add, based on durations",
    )
    parser.add_argument(
        "--memory_decay",
        type=float,
        default=0.0,
        help="amount of memory decay to add",
    )
    parser.add_argument(
        "--use_gpu", default=False, action="store_true", help="uses GPU"
    )
    args = parser.parse_args()

    if args.use_gpu:
        import torch

<<<<<<< HEAD
        torch.set_default_tensor_type("torch.cuda.FloatTensor")

    badModels = ["nts-net"]
    # Get all model files and information
    fileList = args.model_files.split(", ")

    # Read each json file as a dictionary
    hubModels = {}
    for file in fileList:
        with open(file, "r") as f:
            tmp = json.loads(f.read())

            # Add modelFile to each model
            for model in tmp.keys():
                tmp[model]["modelFile"] = file

            hubModels.update(tmp)

    if args.model_name is not None:
        # Fill a list with just that first model
        modelList = [args.model_name]
=======
    if args.reps:
        if args.index < 785:
            print('idx:', args.index)
            results = []
            model_list = []
            # need to change this pronto!!!!
            #idplease = 0
            # for model_file in list(args.model_files.split(", ")):
            with open("../data_storage/hubModel_storage/hubModels_timm.json", "r") as f:
                hubModels = json.loads(f.read())
                model_list.append([*hubModels])
            # model_list = ['crossvit_tiny_240']
            model_list = list(chain(*model_list))
            model_name = model_list[args.index]
            print('\nUsing:', model_name)
            if 5 == 5:
                modelFile, modelData = find_model(args.model_files, model_name)
                # getting modelFile data
                with open(modelFile, "r") as f:
                    hubModels = json.loads(f.read())

                    # get model from hubReps.py
                    model = get_model(model_name, modelFile, hubModels)

                if args.test == 'same_diff':
                    ddir = '../novset'
                    reps = rep_maker(ddir, modelFile, model_name, modelData, model, args.batch_size)
                    image_names = image_list(ddir)
                    results.append(same_diff(image_names, reps,
                                             '../data_storage/ziggerins_trials_full.csv'))
                elif args.test == 'threeACF':
                    '''''
                    if args.noise == 'zeros':
                        three_path = '../data_storage/results/threeACF_results_noise_zeros.npy'
                    elif args.noise == 'size':
                        three_path = '../data_storage/results/threeACF_results_noise_size.npy'
                    else:
                    '''''
                    if args.noise == 'noise':
                        test_path = f'../data_storage/results/{args.test}_results-{args.noise}.npy'
                    else:
                        test_path =  f'../data_storage/results/{args.test}_results.npy'
                    if os.path.exists(test_path):
                        results_full = np.load(test_path, allow_pickle=True)
                    else:
                        results_full = []
                    if model_name not in results_full:
                        print(f'New Addition for {args.test}: {model_name}')
                        ddir = '../data_storage/standalone/3AFCMatching/stimuli_altered'
                        reps = rep_maker(ddir, modelFile, model_name, modelData, model, args.batch_size)
                        if args.noise == 'noise':
                            rep1 = f'../data_storage/results/test_rep_storage/threeACF/{model_name}-threeACF-none-rep.npy'
                            rep2 = f'../data_storage/results/test_rep_storage/many_odd/{model_name}-many_odd-none-rep.npy'
                            rep3 = f'../data_storage/results/test_rep_storage/learn_exemp/{model_name}-learn_exemp-none-rep.npy'
                            reps = apply_noise_three_std(reps, [rep1, rep2, rep3])
                        save_dir = f'../data_storage/results/test_rep_storage/{args.test}/{model_name}-{args.test}-{args.noise}-rep.npy'
                        np.save(save_dir, reps)
                        '''''
                        if args.noise == 'True':
                            reps = reps
                            ##################
                        '''''
                        image_names = image_list(ddir)
                        results.append([model_name, three_ACF(model_name, image_names, reps, '../data_storage/3ACF_trials.csv', ddir)])
                        if os.path.exists(test_path):
                            results_full = np.load(test_path, allow_pickle=True)
                            results_full = np.append(results_full, results)
                        else:
                            print(f"Using new file for {args.test}")
                            results_full = results
                        np.save(test_path, results_full)
                    else:
                        print(f'Already have model for {args.test}: {model_name}')

                elif args.test == 'many_odd':
                    if args.noise == 'noise':
                        test_path = f'../data_storage/results/{args.test}_results-{args.noise}.npy'
                    else:
                        test_path =  f'../data_storage/results/{args.test}_results.npy'
                    if os.path.exists(test_path):
                        results_full = np.load(test_path, allow_pickle=True)
                    else:
                        results_full = []
                    if model_name not in results_full:
                        print(f'New Addition for {args.test}: {model_name}')
                        ddir = '../data_storage/standalone/ManyObjectsOddball/stimuli'
                        reps = rep_maker(ddir, modelFile, model_name, modelData, model, args.batch_size)
                        if args.noise == 'noise':
                            rep1 = f'../data_storage/results/test_rep_storage/threeACF/{model_name}-threeACF-none-rep.npy'
                            rep2 = f'../data_storage/results/test_rep_storage/many_odd/{model_name}-many_odd-none-rep.npy'
                            rep3 = f'../data_storage/results/test_rep_storage/learn_exemp/{model_name}-learn_exemp-none-rep.npy'
                            reps = apply_noise_three_std(reps, [rep1, rep2, rep3])
                        save_dir = f'../data_storage/results/test_rep_storage/{args.test}'
                        np.save(os.path.join(save_dir, f'{model_name}-{args.test}-{args.noise}-rep.npy'), reps)
                        image_names = image_list(ddir)
                        results.append([model_name, many_oddball(model_name, image_names, reps, '../data_storage/many_oddball_trials.csv', ddir)])
                        if os.path.exists(test_path):
                            results_full = np.load(test_path, allow_pickle=True)
                            results_full = np.append(results_full, results)
                        else:
                            print(f"Using new file for {args.test}")
                            results_full = results
                        np.save(test_path, results_full)
                    else:
                        print(f'Already have model for {args.test}: {model_name}')

                elif args.test == 'learn_exemp':
                    if args.noise == 'noise':
                        test_path = f'../data_storage/results/{args.test}_results-{args.noise}.npy'
                    else:
                        test_path =  f'../data_storage/results/{args.test}_results.npy'
                    if os.path.exists(test_path):
                        results_full = np.load(test_path,
                                               allow_pickle=True)
                    else:
                        results_full = []
                    if model_name not in results_full:
                        print(f'New Addition for {args.test}: {model_name}')
                        ddir = '../LE_set'
                        reps = rep_maker(ddir, modelFile, model_name, modelData, model, args.batch_size)
                        if args.noise == 'noise':
                            rep1 = f'../data_storage/results/test_rep_storage/threeACF/{model_name}-threeACF-none-rep.npy'
                            rep2 = f'../data_storage/results/test_rep_storage/many_odd/{model_name}-many_odd-none-rep.npy'
                            rep3 = f'../data_storage/results/test_rep_storage/learn_exemp/{model_name}-learn_exemp-none-rep.npy'
                            reps = apply_noise_three_std(reps, [rep1, rep2, rep3])
                        save_dir = f'../data_storage/results/test_rep_storage/{args.test}'
                        np.save(os.path.join(save_dir, f'{model_name}-{args.test}-{args.noise}-rep.npy'), reps)
                        image_names = image_list(ddir)
                        results.append([model_name, learning_exemplar(model_name, image_names, reps, '../data_storage/learning_exemplar_trials.csv', ddir)])
                        if os.path.exists(test_path):
                            results_full = np.load(test_path, allow_pickle=True)
                            results_full = np.append(results_full, results)
                        else:
                            print(f"Using new file for {args.test}")
                            results_full = results
                        np.save(test_path, results_full)
                    else:
                        print(f'Already have model for {args.test}: {model_name}')
                
                #make_csv_normal(args.test)
                
            else:
                print(f'Already have model for lr: {model_name}')
>>>>>>> fb2e8dc0
    else:
        # Fill a list with all the models
        modelList = list(hubModels.keys())

    if args.test == "threeAFC":
        # Setup results file
        # Check if results already exists
        resultsPath = f"../data_storage/results/results_{args.test}"
        if args.noise != 0:
            resultsPath += f"_noise-{args.noise}"

        if args.encoding_noise != 0:
            resultsPath += f"_encNoise-{args.encoding_noise}"

        resultsPath += ".csv"
        if os.path.exists(resultsPath):
            results = pd.read_csv(resultsPath)
        else:
            results = pd.DataFrame(
                columns=[
                    "ModelName",
                    "Response",
                    "Corr",
                    "Trial",
                    "CorrRes",
                    "Duration",
                    "Feedback",
                ]
            )

        # Load model
        missingModels = []
        for modelName in modelList:
            modelData = hubModels[modelName]
            modelFile = modelData["modelFile"]

            rep_path = f"../data_storage/results/3afc_reps/{modelName.replace('/', '-')}-3afc.npy"
            image_name_path = f"../data_storage/results/3afc_reps/{modelName.replace('/', '-')}-3afc.txt"
            ddir = "../data_storage/standalone/3AFC_set"
            if os.path.exists(rep_path):
                print(f"Already have reps for {args.test} from {modelName}")

                if modelName in results["ModelName"].values:
                    print(f"Already have results for 3afc: {modelName}")
                    # Get the accuracy for this model
                    acc = results[results["ModelName"] == modelName]["Corr"].mean()
                    print(f"Accuracy for {modelName}: {acc}")
                    continue
                else:
                    reps = np.load(rep_path)
                    img_names = []
                    with open(image_name_path, "r") as f:
                        for line in f:
                            img_names.append(line.strip())
            else:
                if modelName in badModels:
                    print(f"Skipping {modelName}")
                    missingModels.append(modelName)

                    continue

                try:
                    model = get_model(modelName, modelFile, hubModels)
                except Exception as e:
                    # Echo exception
                    print(f"Error loading model {modelName}: {e}")
                    missingModels.append(modelName)

                    continue

                print(f"New reps for {args.test}: {modelName}")

                # Get file list and save
                img_names = os.listdir(ddir)
                img_names.sort()
                # Save file list as text file
                with open(
                    image_name_path,
                    "w",
                ) as f:
                    for file in img_names:
                        f.write(file + "\n")

                # Adjust batch size based on number of parameters
                if "num_params" not in modelData.keys():
                    batch_size = args.batch_size
                else:
                    batch_size = int(
                        args.batch_size
                        * (1 / 2 ** int(np.log10(int(modelData["num_params"])) - 3))
                    )
                    batch_size = 2 if batch_size < 2 else batch_size

                try:
                    reps = rep_maker(
                        ddir,
                        modelFile,
                        modelName,
                        modelData,
                        model,
                        batch_size,
                    )
                except Exception as e:
                    print(f"Error making reps for {modelName}: {e}")
                    print(f"Attempting fallback batch_size")
                    batch_size = 2
                    reps = rep_maker(
                        ddir,
                        modelFile,
                        modelName,
                        modelData,
                        model,
                        batch_size,
                    )

                # Flatten reps
                reps = reps.reshape(reps.shape[0], -1)
                np.save(rep_path, reps)

            print(f"New results for {args.test}: {modelName}")
            modelResults = three_afc(
                modelName,
                img_names,
                reps,
                "../data_storage/three_AFC_trials.csv",
                noise=args.noise,
                encoding_noise=args.encoding_noise,
            )
            results = pd.concat([results, modelResults])

            # Save results
            results.to_csv(resultsPath, index=False)

    elif args.test == "many_odd":
        # Setup results file
        # Check if results already exists
        resultsPath = f"../data_storage/results/results_{args.test}"
        if args.noise != 0:
            resultsPath += f"_noise-{args.noise}"

        if args.encoding_noise != 0:
            resultsPath += f"_encNoise-{args.encoding_noise}"

        resultsPath += ".csv"
        if os.path.exists(resultsPath):
            results = pd.read_csv(resultsPath)
        else:
            results = pd.DataFrame(
                columns=[
                    "ModelName",
                    "Response",
                    "Corr",
                    "Trial",
                    "CorrRes",
                    "Duration",
                    "Feedback",
                ]
            )

        # Load model
        missingModels = []
        for modelName in modelList:
            modelData = hubModels[modelName]
            modelFile = modelData["modelFile"]

            rep_path = f"../data_storage/results/moo_reps/{modelName.replace('/', '-')}-moo.npy"
            image_name_path = f"../data_storage/results/moo_reps/{modelName.replace('/', '-')}-moo.txt"
            ddir = "../data_storage/standalone/MOO_set"
            if os.path.exists(rep_path):
                print(f"Already have reps for {args.test} from {modelName}")

                if modelName in results["ModelName"].values:
                    print(f"Already have results for moo: {modelName}")
                    # Get the accuracy for this model
                    acc = results[results["ModelName"] == modelName]["Corr"].mean()
                    print(f"Accuracy for {modelName}: {acc}")
                    continue
                else:
                    reps = np.load(rep_path)
                    img_names = []
                    with open(image_name_path, "r") as f:
                        for line in f:
                            img_names.append(line.strip())
            else:
                if modelName in badModels:
                    print(f"Skipping {modelName}")
                    missingModels.append(modelName)

                    continue
                try:
                    model = get_model(modelName, modelFile, hubModels)
                except Exception as e:
                    # Echo exception
                    print(f"Error loading model {modelName}: {e}")
                    missingModels.append(modelName)

                    continue

                print(f"New reps for {args.test}: {modelName}")

                # Get file list and save
                img_names = os.listdir(ddir)
                img_names.sort()
                # Save file list as text file
                with open(
                    image_name_path,
                    "w",
                ) as f:
                    for file in img_names:
                        f.write(file + "\n")

                # Adjust batch size based on number of parameters
                if "num_params" not in modelData.keys():
                    batch_size = args.batch_size
                else:
                    batch_size = int(
                        args.batch_size
                        * (1 / 2 ** int(np.log10(int(modelData["num_params"])) - 3))
                    )
                    batch_size = 2 if batch_size < 2 else batch_size

                try:
                    reps = rep_maker(
                        ddir,
                        modelFile,
                        modelName,
                        modelData,
                        model,
                        batch_size,
                    )
                except Exception as e:
                    print(f"Error making reps for {modelName}: {e}")
                    print(f"Attempting fallback batch_size")
                    batch_size = 2
                    reps = rep_maker(
                        ddir,
                        modelFile,
                        modelName,
                        modelData,
                        model,
                        batch_size,
                    )

                # Flatten reps
                reps = reps.reshape(reps.shape[0], -1)
                np.save(rep_path, reps)

            print(f"New results for {args.test}: {modelName}")
            modelResults = many_oddball(
                modelName,
                img_names,
                reps,
                "../data_storage/many_odd_trials.csv",
                noise=args.noise,
                encoding_noise=args.encoding_noise,
            )
            results = pd.concat([results, modelResults])

            # Save results
            results.to_csv(resultsPath, index=False)

    elif args.test == "learn_exemp":
        # Setup results file
        # Check if results already exists
        resultsPath = f"../data_storage/results/results_{args.test}"
        if args.noise != 0:
            resultsPath += f"_noise-{args.noise}"
        if args.memory_decay != 0:
            raise NotImplementedError("Memory decay not implemented")
            resultsPath += f"_memDecay-{args.memory_decay}"
        resultsPath += ".csv"
        if os.path.exists(resultsPath):
            results = pd.read_csv(resultsPath)
        else:
            results = pd.DataFrame(
                columns=[
                    "ModelName",
                    "Response",
                    "Corr",
                    "Trial",
                    "Img",
                    "Target",
                    "CorrRes",
                    "FoilLevel",
                    "View",
                    "Noise",
                    "Foil1",
                    "Foil2",
                ]
            )

        missingModels = []
        for modelName in modelList:
            modelData = hubModels[modelName]
            modelFile = modelData["modelFile"]

            rep_path = f"../data_storage/results/le_reps/{modelName.replace('/', '-')}-learnExemp.npy"
            image_name_path = f"../data_storage/results/le_reps/{modelName.replace('/', '-')}-learnExemp.txt"
            ddir = "../data_storage/standalone/LE_set"
            if os.path.exists(rep_path):
                print(f"Already have reps for {args.test} from {modelName}")

                if modelName in results["ModelName"].values:
                    print(f"Already have results for le: {modelName}")
                    # Get the accuracy for this model
                    acc = results[results["ModelName"] == modelName]["Corr"].mean()
                    print(f"Accuracy for {modelName}: {acc}")
                    continue
                else:
                    reps = np.load(rep_path)
                    img_names = []
                    with open(image_name_path, "r") as f:
                        for line in f:
                            img_names.append(line.strip())
            else:
                try:
                    if modelName in badModels:
                        print(f"Skipping {modelName}")
                        missingModels.append(modelName)

                        continue

                    model = get_model(modelName, modelFile, hubModels)
                except Exception as e:
                    # Echo exception
                    print(f"Error loading model {modelName}: {e}")
                    missingModels.append(modelName)

                    continue

                print(f"New reps for {args.test}: {modelName}")

                # Get file list and save
                img_names = os.listdir(ddir)
                img_names.sort()
                # Save file list as text file
                with open(
                    image_name_path,
                    "w",
                ) as f:
                    for file in img_names:
                        f.write(file + "\n")

                # Adjust batch size based on number of parameters
                if "num_params" not in modelData.keys():
                    batch_size = args.batch_size
                else:
                    batch_size = int(
                        args.batch_size
                        * (1 / 2 ** int(np.log10(int(modelData["num_params"])) - 3))
                    )
                    batch_size = 2 if batch_size < 2 else batch_size

                try:
                    reps = rep_maker(
                        ddir,
                        modelFile,
                        modelName,
                        modelData,
                        model,
                        batch_size,
                    )
                except Exception as e:
                    print(f"Error making reps for {modelName}: {e}")
                    print(f"Attempting fallback batch_size")
                    batch_size = 2
                    reps = rep_maker(
                        ddir,
                        modelFile,
                        modelName,
                        modelData,
                        model,
                        batch_size,
                    )

                # Flatten reps
                reps = reps.reshape(reps.shape[0], -1)
                np.save(rep_path, reps)

            print(f"New results for {args.test}: {modelName}")
            modelResults = learning_exemplar(
                modelName,
                img_names,
                reps,
                "../data_storage/learning_exemplar_trials.csv",
                noise=args.noise,
                memory_decay=args.memory_decay,
            )
            results = pd.concat([results, modelResults])

            # Save results
            results.to_csv(resultsPath, index=False)

    else:
        print(f"Invalid test: {args.test}")

    print("Missing models:", missingModels)<|MERGE_RESOLUTION|>--- conflicted
+++ resolved
@@ -520,7 +520,6 @@
                     euc_dist_1 = []
                     euc_dist_2 = []
                     euc_dist_target = []
-<<<<<<< HEAD
                     set6 = [
                         "nz1_4_a.tif",
                         "nz1_12_b.tif",
@@ -532,20 +531,7 @@
                     foil1_name = row[-2] + ".tif"
                     foil2_name = row[-1] + ".tif"
                     target_name = row[2] + ".tif"
-=======
-                    set6 = ['nz1_4_a.jpg', 'nz1_12_b.jpg', 'nz1_30_a.jpg', 'nz1_75_a.jpg', 'nz1_70_b.jpg', 'nz1_77_b.jpg']
-                    target_name = f'{row[1][:-4]}_{row[3]}.jpg'
-                    if row[3] == 1:
-                        foil1_name = f'{row[1][:-4]}_2.jpg'
-                        foil2_name = f'{row[1][:-4]}_3.jpg'
-                    elif row[3] == 2:
-                        foil1_name = f'{row[1][:-4]}_1.jpg'
-                        foil2_name = f'{row[1][:-4]}_3.jpg'
-                    else:
-                        foil1_name = f'{row[1][:-4]}_1.jpg'
-                        foil2_name = f'{row[1][:-4]}_2.jpg'
-
->>>>>>> fb2e8dc0
+                    
                     foil1_idx = image_names.index(foil1_name)
                     foil2_idx = image_names.index(foil2_name)
                     target_idx = image_names.index(target_name)
@@ -815,8 +801,6 @@
 
     if args.use_gpu:
         import torch
-
-<<<<<<< HEAD
         torch.set_default_tensor_type("torch.cuda.FloatTensor")
 
     badModels = ["nts-net"]
@@ -838,151 +822,7 @@
     if args.model_name is not None:
         # Fill a list with just that first model
         modelList = [args.model_name]
-=======
-    if args.reps:
-        if args.index < 785:
-            print('idx:', args.index)
-            results = []
-            model_list = []
-            # need to change this pronto!!!!
-            #idplease = 0
-            # for model_file in list(args.model_files.split(", ")):
-            with open("../data_storage/hubModel_storage/hubModels_timm.json", "r") as f:
-                hubModels = json.loads(f.read())
-                model_list.append([*hubModels])
-            # model_list = ['crossvit_tiny_240']
-            model_list = list(chain(*model_list))
-            model_name = model_list[args.index]
-            print('\nUsing:', model_name)
-            if 5 == 5:
-                modelFile, modelData = find_model(args.model_files, model_name)
-                # getting modelFile data
-                with open(modelFile, "r") as f:
-                    hubModels = json.loads(f.read())
-
-                    # get model from hubReps.py
-                    model = get_model(model_name, modelFile, hubModels)
-
-                if args.test == 'same_diff':
-                    ddir = '../novset'
-                    reps = rep_maker(ddir, modelFile, model_name, modelData, model, args.batch_size)
-                    image_names = image_list(ddir)
-                    results.append(same_diff(image_names, reps,
-                                             '../data_storage/ziggerins_trials_full.csv'))
-                elif args.test == 'threeACF':
-                    '''''
-                    if args.noise == 'zeros':
-                        three_path = '../data_storage/results/threeACF_results_noise_zeros.npy'
-                    elif args.noise == 'size':
-                        three_path = '../data_storage/results/threeACF_results_noise_size.npy'
-                    else:
-                    '''''
-                    if args.noise == 'noise':
-                        test_path = f'../data_storage/results/{args.test}_results-{args.noise}.npy'
-                    else:
-                        test_path =  f'../data_storage/results/{args.test}_results.npy'
-                    if os.path.exists(test_path):
-                        results_full = np.load(test_path, allow_pickle=True)
-                    else:
-                        results_full = []
-                    if model_name not in results_full:
-                        print(f'New Addition for {args.test}: {model_name}')
-                        ddir = '../data_storage/standalone/3AFCMatching/stimuli_altered'
-                        reps = rep_maker(ddir, modelFile, model_name, modelData, model, args.batch_size)
-                        if args.noise == 'noise':
-                            rep1 = f'../data_storage/results/test_rep_storage/threeACF/{model_name}-threeACF-none-rep.npy'
-                            rep2 = f'../data_storage/results/test_rep_storage/many_odd/{model_name}-many_odd-none-rep.npy'
-                            rep3 = f'../data_storage/results/test_rep_storage/learn_exemp/{model_name}-learn_exemp-none-rep.npy'
-                            reps = apply_noise_three_std(reps, [rep1, rep2, rep3])
-                        save_dir = f'../data_storage/results/test_rep_storage/{args.test}/{model_name}-{args.test}-{args.noise}-rep.npy'
-                        np.save(save_dir, reps)
-                        '''''
-                        if args.noise == 'True':
-                            reps = reps
-                            ##################
-                        '''''
-                        image_names = image_list(ddir)
-                        results.append([model_name, three_ACF(model_name, image_names, reps, '../data_storage/3ACF_trials.csv', ddir)])
-                        if os.path.exists(test_path):
-                            results_full = np.load(test_path, allow_pickle=True)
-                            results_full = np.append(results_full, results)
-                        else:
-                            print(f"Using new file for {args.test}")
-                            results_full = results
-                        np.save(test_path, results_full)
-                    else:
-                        print(f'Already have model for {args.test}: {model_name}')
-
-                elif args.test == 'many_odd':
-                    if args.noise == 'noise':
-                        test_path = f'../data_storage/results/{args.test}_results-{args.noise}.npy'
-                    else:
-                        test_path =  f'../data_storage/results/{args.test}_results.npy'
-                    if os.path.exists(test_path):
-                        results_full = np.load(test_path, allow_pickle=True)
-                    else:
-                        results_full = []
-                    if model_name not in results_full:
-                        print(f'New Addition for {args.test}: {model_name}')
-                        ddir = '../data_storage/standalone/ManyObjectsOddball/stimuli'
-                        reps = rep_maker(ddir, modelFile, model_name, modelData, model, args.batch_size)
-                        if args.noise == 'noise':
-                            rep1 = f'../data_storage/results/test_rep_storage/threeACF/{model_name}-threeACF-none-rep.npy'
-                            rep2 = f'../data_storage/results/test_rep_storage/many_odd/{model_name}-many_odd-none-rep.npy'
-                            rep3 = f'../data_storage/results/test_rep_storage/learn_exemp/{model_name}-learn_exemp-none-rep.npy'
-                            reps = apply_noise_three_std(reps, [rep1, rep2, rep3])
-                        save_dir = f'../data_storage/results/test_rep_storage/{args.test}'
-                        np.save(os.path.join(save_dir, f'{model_name}-{args.test}-{args.noise}-rep.npy'), reps)
-                        image_names = image_list(ddir)
-                        results.append([model_name, many_oddball(model_name, image_names, reps, '../data_storage/many_oddball_trials.csv', ddir)])
-                        if os.path.exists(test_path):
-                            results_full = np.load(test_path, allow_pickle=True)
-                            results_full = np.append(results_full, results)
-                        else:
-                            print(f"Using new file for {args.test}")
-                            results_full = results
-                        np.save(test_path, results_full)
-                    else:
-                        print(f'Already have model for {args.test}: {model_name}')
-
-                elif args.test == 'learn_exemp':
-                    if args.noise == 'noise':
-                        test_path = f'../data_storage/results/{args.test}_results-{args.noise}.npy'
-                    else:
-                        test_path =  f'../data_storage/results/{args.test}_results.npy'
-                    if os.path.exists(test_path):
-                        results_full = np.load(test_path,
-                                               allow_pickle=True)
-                    else:
-                        results_full = []
-                    if model_name not in results_full:
-                        print(f'New Addition for {args.test}: {model_name}')
-                        ddir = '../LE_set'
-                        reps = rep_maker(ddir, modelFile, model_name, modelData, model, args.batch_size)
-                        if args.noise == 'noise':
-                            rep1 = f'../data_storage/results/test_rep_storage/threeACF/{model_name}-threeACF-none-rep.npy'
-                            rep2 = f'../data_storage/results/test_rep_storage/many_odd/{model_name}-many_odd-none-rep.npy'
-                            rep3 = f'../data_storage/results/test_rep_storage/learn_exemp/{model_name}-learn_exemp-none-rep.npy'
-                            reps = apply_noise_three_std(reps, [rep1, rep2, rep3])
-                        save_dir = f'../data_storage/results/test_rep_storage/{args.test}'
-                        np.save(os.path.join(save_dir, f'{model_name}-{args.test}-{args.noise}-rep.npy'), reps)
-                        image_names = image_list(ddir)
-                        results.append([model_name, learning_exemplar(model_name, image_names, reps, '../data_storage/learning_exemplar_trials.csv', ddir)])
-                        if os.path.exists(test_path):
-                            results_full = np.load(test_path, allow_pickle=True)
-                            results_full = np.append(results_full, results)
-                        else:
-                            print(f"Using new file for {args.test}")
-                            results_full = results
-                        np.save(test_path, results_full)
-                    else:
-                        print(f'Already have model for {args.test}: {model_name}')
-                
-                #make_csv_normal(args.test)
-                
-            else:
-                print(f'Already have model for lr: {model_name}')
->>>>>>> fb2e8dc0
+
     else:
         # Fill a list with all the models
         modelList = list(hubModels.keys())
